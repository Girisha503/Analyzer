from fastapi import FastAPI, HTTPException
from fastapi.middleware.cors import CORSMiddleware
from pydantic import BaseModel
import requests
import os
from dotenv import load_dotenv
import re

# Load environment variables
load_dotenv()
HF_TOKEN = os.getenv("HF_TOKEN")

# Summarization models
SUMMARIZATION_MODELS = {
    "primary": "facebook/bart-large-cnn",
    "fallback": "google/pegasus-cnn_dailymail"
}

# Initialize FastAPI app
app = FastAPI()

# ✅ Enable CORS so your frontend can call this backend
app.add_middleware(
    CORSMiddleware,
    allow_origins=["*"],  # Replace "*" with ["http://127.0.0.1:5500"] for strict security
    allow_credentials=True,
    allow_methods=["*"],
    allow_headers=["*"],
)

# --------------------------------------
# ✅ Request model
class ComplaintRequest(BaseModel):
    text: str

# --------------------------------------
# ✅ Utility functions

def clean_text(text: str) -> str:
    text = re.sub(r'\s+', ' ', text)
    text = re.sub(r'[^\w\s\.,!?$-]', '', text)
    return text.strip()

<<<<<<< HEAD
def simple_sentence_split(text):
    """Simple sentence splitting without NLTK."""
    sentences = re.split(r'[.!?]+\s+', text)
    return [s.strip() for s in sentences if s.strip()]

def extract_key_info(text):
    """Extract key information like prices, dates, order numbers."""
=======
def extract_key_info(text: str) -> dict:
>>>>>>> a534213c
    info = {}
    prices = re.findall(r'\$(\d+(?:\.\d{2})?)', text)
    if prices:
        info['prices'] = [float(p) for p in prices]
    order_nums = re.findall(r'#?([A-Z0-9-]{5,})', text)
    if order_nums:
        info['order_numbers'] = order_nums
    time_periods = re.findall(r'(\d+)\s*(days?|weeks?|months?|hours?)', text.lower())
    if time_periods:
        info['time_periods'] = time_periods
    return info

<<<<<<< HEAD
def detect_sentiment(text):
    """Enhanced rule-based sentiment detection."""
    text_lower = text.lower()
    
    # Enhanced sentiment words
    anger_words = ['ridiculous', 'terrible', 'awful', 'angry', 'furious', 'outraged', 'unacceptable', 'disgusting', 'fed up', 'sick of', 'horrible', 'worst']
    frustration_words = ['frustrated', 'disappointed', 'annoyed', 'upset', 'bothered', 'poor', 'slow', 'late', 'broken', 'damaged', 'desperate', 'tired of', 'concerned']
    polite_words = ['please', 'thank you', 'appreciate', 'understand', 'hope', 'wondering', 'grateful', 'kindly', 'would like']
    
    # Count sentiment indicators
    anger_count = sum(1 for word in anger_words if word in text_lower)
    frustration_count = sum(1 for word in frustration_words if word in text_lower)
    polite_count = sum(1 for word in polite_words if word in text_lower)
    
    # Determine sentiment based on strongest indicators
    if anger_count >= 2 or any(word in text_lower for word in ['ridiculous', 'terrible', 'awful', 'furious', 'outraged', 'unacceptable']):
        return "angry"
    elif frustration_count >= 2 or anger_count >= 1:
        return "frustrated"
    elif polite_count >= 2:
=======
def detect_sentiment(text: str) -> str:
    text_lower = text.lower()
    anger = ['ridiculous', 'terrible', 'awful', 'angry', 'furious', 'outraged', 'unacceptable', 'disgusting']
    frustration = ['frustrated', 'disappointed', 'annoyed', 'upset', 'bothered', 'poor', 'slow', 'late', 'broken', 'damaged']
    polite = ['please', 'thank you', 'appreciate', 'understand', 'hope', 'wondering', 'grateful']
    if any(word in text_lower for word in anger):
        return "angry"
    elif any(word in text_lower for word in frustration):
        return "frustrated"
    elif any(word in text_lower for word in polite):
>>>>>>> a534213c
        return "polite"
    return "neutral"

<<<<<<< HEAD
def categorize_complaint(text):
    """Improved categorization logic."""
    text_lower = text.lower()
    
    # Product defect indicators (check first as they're most specific)
    if any(word in text_lower for word in ['broken', 'defective', 'damaged', 'faulty', 'cracked', 'not working', 'stopped working', 'malfunctioning']):
        return "product_defect"
    
    # Quality issues
    elif any(word in text_lower for word in ['poor quality', 'cheaply made', 'flimsy', 'cheap quality']):
=======
def categorize_complaint(text: str) -> str:
    text_lower = text.lower()
    if any(word in text_lower for word in ['shipping', 'delivery', 'arrived', 'package', 'delayed']):
        return "shipping"
    elif any(word in text_lower for word in ['charge', 'billing', 'payment', 'refund', 'money']):
        return "billing"
    elif any(word in text_lower for word in ['broken', 'defective', 'quality', 'damaged', 'stopped working']):
>>>>>>> a534213c
        return "product_defect"
    
    # Wrong item
    elif any(word in text_lower for word in ['wrong', 'incorrect', 'mistake', 'different', 'not what i ordered']):
        return "wrong_item"
    
    # Shipping issues
    elif any(word in text_lower for word in ['shipping', 'delivery', 'arrived', 'package', 'delayed', 'tracking', 'late delivery']):
        return "shipping"
    
    # Billing issues
    elif any(word in text_lower for word in ['charge', 'billing', 'payment', 'refund', 'money', 'charged', 'overcharged']):
        return "billing"
    
    # Customer service
    elif any(word in text_lower for word in ['customer service', 'support', 'representative', 'staff', 'rude', 'unhelpful']):
        return "service"
    
    # Technical issues
    elif any(word in text_lower for word in ['website', 'app', 'technical', 'crash', 'login', 'error']):
        return "technical"
    
    # Pricing concerns
    elif any(word in text_lower for word in ['price', 'cost', 'pricing', 'expensive', 'overpriced']):
        return "pricing"
<<<<<<< HEAD
    
    else:
        return "general"

def detect_urgency(text):
    """Detect if the complaint indicates urgency."""
    text_lower = text.lower()
    urgency_words = ['urgent', 'immediately', 'asap', 'emergency', 'right now', 'critical', 'desperate', 'need help now']
    return any(word in text_lower for word in urgency_words)

def detect_product_mentions(text):
    """Extract product mentions from the text."""
    text_lower = text.lower()
    products = []
    
    # Common product categories
    product_keywords = {
        'laptop': ['laptop', 'computer', 'notebook'],
        'phone': ['phone', 'mobile', 'smartphone', 'iphone', 'android'],
        'tablet': ['tablet', 'ipad'],
        'headphones': ['headphones', 'earbuds', 'earphones'],
        'camera': ['camera', 'camcorder'],
        'tv': ['tv', 'television', 'monitor'],
        'gaming': ['gaming', 'console', 'xbox', 'playstation', 'nintendo'],
        'appliance': ['refrigerator', 'washing machine', 'dishwasher', 'microwave']
    }
    
    for product_type, keywords in product_keywords.items():
        if any(keyword in text_lower for keyword in keywords):
            products.append(product_type)
    
    return products

def extract_specific_issues(text):
    """Extract specific issues mentioned in the complaint."""
    text_lower = text.lower()
    issues = []
    
    # Product issues
    if any(word in text_lower for word in ['broken', 'cracked', 'damaged']):
        issues.append("physical_damage")
    
    if any(word in text_lower for word in ['not working', 'stopped working', 'defective']):
        issues.append("functional_defect")
    
    if 'wrong item' in text_lower or 'incorrect' in text_lower:
        issues.append("wrong_item")
    
    # Service issues
    if any(word in text_lower for word in ['no response', 'not responding', 'no one responds']):
        issues.append("unresponsive_service")
    
    if any(word in text_lower for word in ['rude', 'unhelpful', 'poor service']):
        issues.append("poor_service")
    
    # Shipping issues
    if any(word in text_lower for word in ['late', 'delayed', 'slow delivery']):
        issues.append("delayed_delivery")
    
    if 'tracking' in text_lower and any(word in text_lower for word in ['not updated', 'no update']):
        issues.append("tracking_not_updated")
    
    # Resolution requests
    if 'refund' in text_lower:
        issues.append("requesting_refund")
    
    if 'replacement' in text_lower:
        issues.append("requesting_replacement")
    
    return issues

def create_natural_summary(text, key_info, category, sentiment):
    """Create a natural, paragraph-style summary like a human support agent would write."""
    
    # Extract specific details
    products = detect_product_mentions(text)
    issues = extract_specific_issues(text)
    urgency = detect_urgency(text)
    text_lower = text.lower()
    
    # Build summary components
    summary_parts = []
    
    # Start with the main action/event
    if products:
        product_name = products[0]
        if 'order_numbers' in key_info:
            summary_parts.append(f"A customer placed a {product_name} order ({key_info['order_numbers'][0]})")
        else:
            summary_parts.append(f"A customer ordered a {product_name}")
    else:
        if 'order_numbers' in key_info:
            summary_parts.append(f"A customer placed an order ({key_info['order_numbers'][0]})")
        else:
            summary_parts.append("A customer placed an order")
    
    # Add financial details if available
=======
    return "general"

def create_detailed_web_summary(text: str, key_info: dict, category: str, sentiment: str) -> str:
    summary_parts = []
    category_overviews = {
        "shipping": "Customer is experiencing shipping and delivery problems",
        "billing": "Customer has concerns about billing or payment issues",
        "product_defect": "Customer received a defective or damaged product",
        "wrong_item": "Customer received the wrong item in their order",
        "service": "Customer had a poor experience with customer service",
        "technical": "Customer is facing technical issues with the website or app",
        "pricing": "Customer has questions or concerns about pricing",
        "general": "Customer has submitted a general complaint"
    }
    sentiment_context = {
        "angry": "The customer is very upset and frustrated",
        "frustrated": "The customer is disappointed and frustrated",
        "polite": "The customer is being polite and understanding",
        "neutral": "The customer is presenting their concerns calmly"
    }
    summary_parts.append(f"{category_overviews.get(category, 'Customer complaint received')}. {sentiment_context.get(sentiment, 'Customer feedback received')}.")

    details = []
>>>>>>> a534213c
    if 'prices' in key_info:
        if len(key_info['prices']) == 1:
            summary_parts.append(f" valued at ${key_info['prices'][0]:.0f}")
        else:
            total = sum(key_info['prices'])
<<<<<<< HEAD
            summary_parts.append(f" totaling ${total:.0f}")
    
    # Add timing information
    time_context = []
    if 'time_periods' in key_info:
        for time_detail in key_info['time_periods']:
            time_value = time_detail[0]
            time_unit = time_detail[1]
            
            # Context-sensitive timing
            if any(word in text_lower for word in ['ago', 'ordered', 'placed']):
                time_context.append(f" {time_value} {time_unit} ago")
            elif any(word in text_lower for word in ['supposed to', 'expected', 'within']):
                time_context.append(f" with an expected {time_value}-{time_unit} delivery window")
            elif any(word in text_lower for word in ['tracking', 'updated', 'status']):
                time_context.append(f" with tracking information stagnant for the past {time_value} {time_unit}")
            else:
                time_context.append(f" {time_value} {time_unit}")
    
    if time_context:
        summary_parts.append(time_context[0])
    
    # Describe the main problem
    problem_description = []
    
    if category == "shipping":
        if "delayed_delivery" in issues:
            problem_description.append(" but the product remains undelivered")
        elif "tracking_not_updated" in issues:
            problem_description.append(" but tracking information has not been updated")
        else:
            problem_description.append(" but is experiencing shipping issues")
    
    elif category == "product_defect":
        if "physical_damage" in issues:
            if products and products[0] == "laptop":
                problem_description.append(" but it arrived with a broken screen")
            else:
                problem_description.append(" but it arrived damaged")
        elif "functional_defect" in issues:
            problem_description.append(" but the product is not functioning properly")
        else:
            problem_description.append(" but received a defective product")
    
    elif category == "wrong_item":
        problem_description.append(" but received an incorrect item")
    
    elif category == "billing":
        problem_description.append(" but is experiencing billing issues")
    
    elif category == "service":
        problem_description.append(" but had poor customer service experience")
    
    # Add additional timing details if available
    if len(time_context) > 1:
        problem_description.append(f", {time_context[1]}")
    
    if problem_description:
        summary_parts.append("".join(problem_description))
    
    # Add customer service attempts
    service_attempts = []
    if "unresponsive_service" in issues:
        service_attempts.append("made multiple unsuccessful attempts to reach customer support without receiving helpful assistance")
    elif any(word in text_lower for word in ['contacted', 'tried contacting', 'reached out']):
        if any(word in text_lower for word in ['multiple', 'several', 'many times']):
            service_attempts.append("has made multiple attempts to contact customer support")
        else:
            service_attempts.append("has attempted to contact customer support")
    
    if service_attempts:
        summary_parts.append(f". The customer {service_attempts[0]}")
    
    # Add impact and urgency
    impact_parts = []
    if urgency or any(word in text_lower for word in ['affecting', 'impacting', 'need']):
        if 'work' in text_lower:
            impact_parts.append("the delay is significantly impacting their work productivity")
        elif 'business' in text_lower:
            impact_parts.append("the issue is affecting their business operations")
        else:
            impact_parts.append("the situation is causing significant inconvenience")
    
    if urgency:
        impact_parts.append("creating an urgent need for resolution")
    
    if impact_parts:
        summary_parts.append(f", and {', '.join(impact_parts)}")
    
    # Add resolution request
    resolution_request = []
    if "requesting_refund" in issues:
        resolution_request.append("seeking a refund")
    elif "requesting_replacement" in issues:
        resolution_request.append("requesting a replacement")
    elif 'resolve' in text_lower or 'fix' in text_lower:
        resolution_request.append("requesting resolution")
    
    if resolution_request:
        summary_parts.append(f". The customer is {resolution_request[0]}")
    
    # Add complaint classification
    classification_parts = []
    
    # Category description
    category_descriptions = {
        "shipping": "shipping delay complaint",
        "product_defect": "product defect complaint", 
        "billing": "billing issue complaint",
        "wrong_item": "wrong item complaint",
        "service": "customer service complaint",
        "technical": "technical issue complaint",
        "pricing": "pricing concern complaint"
    }
    
    category_desc = category_descriptions.get(category, "complaint")
    
    # Sentiment description
    sentiment_descriptions = {
        "angry": "an angry customer experiencing",
        "frustrated": "a frustrated customer experiencing", 
        "polite": "a polite customer experiencing",
        "neutral": "a customer experiencing"
    }
    
    sentiment_desc = sentiment_descriptions.get(sentiment, "a customer experiencing")
    
    classification_parts.append(f". This {category_desc} reflects {sentiment_desc}")
    
    # Add specific service failures
    service_failures = []
    if category == "shipping":
        if "delayed_delivery" in issues:
            service_failures.append("delivery delays")
        if "tracking_not_updated" in issues:
            service_failures.append("tracking system failures")
    
    if "unresponsive_service" in issues:
        service_failures.append("customer service failures")
    
    if service_failures:
        classification_parts.append(f" both {' and '.join(service_failures)}")
    else:
        classification_parts.append(" service issues")
    
    # Add required actions
    required_actions = []
    if category == "shipping":
        required_actions.append("provide updated tracking information")
        required_actions.append("expedite the shipment")
    elif category == "product_defect":
        if "requesting_refund" in issues:
            required_actions.append("process the refund request")
        else:
            required_actions.append("arrange replacement or refund")
    elif category == "billing":
        required_actions.append("review billing details")
    elif category == "service":
        required_actions.append("improve customer service response")
    
    required_actions.append("restore confidence in the support process")
    
    if required_actions:
        classification_parts.append(f", requiring immediate attention to {', '.join(required_actions[:2])}")
        if len(required_actions) > 2:
            classification_parts.append(f", and {required_actions[-1]}")
    
    summary_parts.append("".join(classification_parts))
    
    # Join everything into a single paragraph - FIXED: Use proper joining
    full_summary = "".join(summary_parts)
    
    # Clean up formatting
    full_summary = re.sub(r'\s+', ' ', full_summary)
    full_summary = full_summary.strip()
    
    # Ensure proper punctuation
    if not full_summary.endswith('.'):
        full_summary += '.'
    
    return full_summary

async def get_ai_summary(text):
    """Get AI-generated summary with improved parameters for general responses."""
    
    for model_name, model_id in SUMMARIZATION_MODELS.items():
=======
            details.append(f"The issue involves multiple amounts totaling ${total:.2f}")
    if 'order_numbers' in key_info:
        details.append(f"Order reference: {key_info['order_numbers'][0]}")
    if 'time_periods' in key_info:
        period = key_info['time_periods'][0]
        details.append(f"Timeline mentioned: {period[0]} {period[1]}")
    text_lower = text.lower()
    if 'refund' in text_lower:
        details.append("Customer is requesting a refund")
    if 'replacement' in text_lower:
        details.append("Customer wants a replacement item")
    if 'cancel' in text_lower:
        details.append("Customer wants to cancel their order")
    if 'urgent' in text_lower or 'asap' in text_lower:
        details.append("Customer indicates this is urgent")
    if 'disappointed' in text_lower or 'expected' in text_lower:
        details.append("Customer's expectations were not met")
    if details:
        summary_parts.append(f"Key details: {', '.join(details)}.")
    resolution = []
    if 'want' in text_lower:
        if 'money back' in text_lower or 'refund' in text_lower:
            resolution.append("wants their money back")
        if 'fix' in text_lower or 'resolve' in text_lower:
            resolution.append("wants the issue fixed")
        if 'speak' in text_lower or 'manager' in text_lower:
            resolution.append("wants to speak with a manager")
    if resolution:
        summary_parts.append(f"The customer {' and '.join(resolution)}.")
    priority = {
        "angry": "This requires immediate attention due to the customer's frustration level",
        "frustrated": "This should be handled promptly to prevent further frustration",
        "polite": "This can be handled through normal channels with good follow-up",
        "neutral": "This can be processed through standard procedures"
    }
    summary_parts.append(priority.get(sentiment, "Standard handling procedures apply."))
    next_steps = {
        "shipping": "Check tracking information and contact the shipping carrier",
        "billing": "Review the customer's account and billing history",
        "product_defect": "Arrange for return/replacement and check quality control",
        "wrong_item": "Send correct item and arrange pickup of wrong item",
        "service": "Have a supervisor review the service interaction",
        "technical": "Forward to technical support team for investigation",
        "pricing": "Review pricing and provide clear explanation to customer",
        "general": "Route to appropriate department for comprehensive review"
    }
    summary_parts.append(f"Recommended action: {next_steps.get(category, 'Review and respond appropriately.')}")
    return " ".join(summary_parts)

async def get_ai_summary(text: str) -> str | None:
    for _, model_id in SUMMARIZATION_MODELS.items():
>>>>>>> a534213c
        try:
            headers = {"Authorization": f"Bearer {HF_TOKEN}"}
            
            # Improved prompt for more general summary
            prompt_text = f"Summarize this customer complaint in a professional, general manner focusing on the main issue and required resolution: {text}"
            
            payload = {
                "inputs": prompt_text,
                "parameters": {
<<<<<<< HEAD
                    "min_length": 80,
                    "max_length": 200,
                    "do_sample": True,
                    "length_penalty": 1.0,
=======
                    "min_length": 100,
                    "max_length": 500,
                    "do_sample": True,
                    "length_penalty": 0.5,
>>>>>>> a534213c
                    "num_beams": 4,
                    "temperature": 0.3,  # Lower temperature for more focused output
                    "repetition_penalty": 1.2,
                    "no_repeat_ngram_size": 3
                }
            }
            url = f"https://api-inference.huggingface.co/models/{model_id}"
            response = requests.post(url, headers=headers, json=payload)
            if response.status_code == 200:
                output = response.json()
<<<<<<< HEAD
                
                if isinstance(output, list) and len(output) > 0:
                    if 'summary_text' in output[0]:
                        ai_summary = output[0]['summary_text']
                        # Clean and generalize the AI summary
                        ai_summary = clean_ai_summary(ai_summary)
                        return ai_summary
                elif isinstance(output, dict):
                    if 'summary_text' in output:
                        ai_summary = output['summary_text']
                        # Clean and generalize the AI summary
                        ai_summary = clean_ai_summary(ai_summary)
                        return ai_summary
                
=======
                if isinstance(output, list) and output and 'summary_text' in output[0]:
                    return output[0]['summary_text']
                if isinstance(output, dict) and 'summary_text' in output:
                    return output['summary_text']
>>>>>>> a534213c
        except Exception as e:
            print(f"Error with {model_id}: {e}")
    return None

<<<<<<< HEAD
def clean_ai_summary(summary):
    """Clean and generalize AI-generated summary."""
    if not summary:
        return None
    
    # Remove specific personal information
    summary = re.sub(r'\b[A-Za-z0-9._%+-]+@[A-Za-z0-9.-]+\.[A-Z|a-z]{2,}\b', '[email removed]', summary)
    summary = re.sub(r'\b\d{3}-\d{3}-\d{4}\b', '[phone number removed]', summary)
    summary = re.sub(r'\b[A-Z]{2}\d{8,}\b', '[order number]', summary)
    
    # Remove overly specific details but keep general structure
    summary = re.sub(r'\b(please help me|help me out|email me)\b', 'seeking assistance', summary, flags=re.IGNORECASE)
    
    # Clean up grammar and make more professional
    summary = summary.replace('I am', 'The customer is')
    summary = summary.replace('I have', 'The customer has')
    summary = summary.replace('I ordered', 'The customer ordered')
    summary = summary.replace('my money', 'their money')
    summary = summary.replace('my order', 'their order')
    
    # Fix common grammar issues
    summary = re.sub(r'\s+', ' ', summary)
    summary = summary.strip()
    
    # Ensure it ends with proper punctuation
    if summary and not summary.endswith('.'):
        summary += '.'
    
    return summary

def create_personalized_response(text, key_info, category, sentiment):
    """Create a personalized response that matches the specific complaint details."""
    
    # Extract specific details from the complaint
    text_lower = text.lower()
    products = detect_product_mentions(text)
    issues = extract_specific_issues(text)
    urgency = detect_urgency(text)
    
    # Start with appropriate greeting based on sentiment
    if sentiment == "angry":
        greeting = "We sincerely apologize for your frustrating experience and completely understand your concern."
    elif sentiment == "frustrated":
        greeting = "We're truly sorry to hear about this disappointing experience."
    elif sentiment == "polite":
        greeting = "Thank you for bringing this to our attention in such a courteous manner."
    else:
        greeting = "Thank you for reaching out to us regarding your concern."
    
    # Build response parts
    response_parts = [greeting]
    
    # Address specific issues mentioned
    if "physical_damage" in issues:
        response_parts.append("We understand how disappointing it is to receive a damaged product.")
    
    if "functional_defect" in issues:
        response_parts.append("We take product functionality seriously and will address this defect immediately.")
    
    if "unresponsive_service" in issues:
        response_parts.append("We apologize that our customer service team hasn't been responsive to your previous attempts to contact us.")
    
    # Address time-specific concerns
    if 'time_periods' in key_info:
        time_detail = key_info['time_periods'][0]
        time_value = time_detail[0]
        time_unit = time_detail[1]
        
        response_parts.append(f"We understand that {time_value} {time_unit} is far too long to wait for a resolution.")
    
    # Address product-specific concerns
    if products:
        product_name = products[0]
        if category == "product_defect":
            response_parts.append(f"We're committed to ensuring your {product_name} meets our quality standards.")
        elif category == "shipping":
            response_parts.append(f"We know how important it is to receive your {product_name} promptly.")
    
    # Provide specific action based on category and details
    action_responses = {
        "product_defect": {
            "default": "We'll arrange for a full refund or replacement immediately, whichever you prefer.",
            "physical_damage": "We'll send you a replacement product right away and provide a prepaid return label for the damaged item.",
            "functional_defect": "We'll process a full refund or send a replacement unit immediately, and we'll investigate this quality issue."
        },
        "shipping": {
            "default": "We're immediately investigating your shipment status and will contact our shipping partner to get updated tracking information.",
            "delayed_delivery": "We're escalating this delivery issue to our logistics team to expedite your shipment."
        },
        "billing": {
            "default": "We're reviewing your account and billing details to resolve this matter promptly.",
        },
        "wrong_item": {
            "default": "We'll send you the correct item right away and arrange for pickup of the incorrect product at no cost to you.",
        },
        "service": {
            "default": "We're addressing this service issue with our team leadership and will ensure you receive the support you deserve.",
            "unresponsive_service": "We're escalating your case to our management team to ensure you receive immediate attention and resolution."
        },
        "technical": {
            "default": "Our technical team is prioritizing this issue and working to resolve it as quickly as possible.",
        },
        "general": {
            "default": "We're looking into your concern comprehensively and will provide a complete resolution."
        }
    }
    
    # Get specific action response
    category_actions = action_responses.get(category, {"default": "We're looking into your concern and will resolve it promptly."})
    
    # Choose most specific action available
    action_response = category_actions.get("default")
    for issue in issues:
        if issue in category_actions:
            action_response = category_actions[issue]
            break
    
    response_parts.append(action_response)
    
    # Add timeline commitment
    if urgency or sentiment == "angry":
        response_parts.append("Given the urgency of this matter, we'll provide you with an update within 4 hours.")
    elif category in ["product_defect", "wrong_item"]:
        response_parts.append("We'll process your replacement/refund within 24 hours and keep you updated throughout.")
    elif category == "shipping":
        response_parts.append("We'll update you with tracking information and expected delivery within 24 hours.")
    else:
        response_parts.append("We'll follow up with you within 24-48 hours with a complete resolution.")
    
    # Add order reference if available
    if 'order_numbers' in key_info:
        response_parts.append(f"We've noted your reference number {key_info['order_numbers'][0]} for priority handling.")
    
    # Add closing based on sentiment
    if sentiment == "angry":
        closing = "We truly value your business and are committed to making this right. Please don't hesitate to contact us if you need any immediate assistance."
    elif sentiment == "polite":
        closing = "We appreciate your patience and understanding. Thank you for giving us the opportunity to resolve this for you."
    else:
        closing = "We appreciate your business and look forward to resolving this matter to your complete satisfaction."
    
    response_parts.append(closing)
    
    # Join all parts
    full_response = " ".join(response_parts)
    
    return full_response
=======
# --------------------------------------
# ✅ Endpoints
>>>>>>> a534213c

@app.post("/summarize")
async def summarize(complaint: ComplaintRequest):
    original_text = clean_text(complaint.text)
    if len(original_text.split()) < 3:
        return {"success": False, "error": "Text too short to summarize"}
    key_info = extract_key_info(original_text)
    category = categorize_complaint(original_text)
    sentiment = detect_sentiment(original_text)
<<<<<<< HEAD
    
    # Create natural paragraph-style summary
    summary = create_natural_summary(original_text, key_info, category, sentiment)
    
    # Try to get AI summary as additional analysis
    ai_summary = await get_ai_summary(original_text)
    
    # Clean and format final summary
    summary = clean_text(summary)
    summary_word_count = len(summary.split())

    response_data = {
=======
    summary = create_detailed_web_summary(original_text, key_info, category, sentiment)
    ai_summary = await get_ai_summary(original_text)
    if ai_summary:
        summary += f"\n\nAI-GENERATED SUPPLEMENTARY ANALYSIS:\n{ai_summary}"
    return {
>>>>>>> a534213c
        "success": True,
        "original_text": original_text,
        "summary": summary,
        "sentiment": sentiment,
        "category": category,
        "key_info": key_info
    }
    
    # Add AI summary if available
    if ai_summary:
        response_data["ai_analysis"] = ai_summary
    
    return response_data

@app.post("/respond")
async def respond(complaint: ComplaintRequest):
<<<<<<< HEAD
    cleaned = clean_text(complaint.text)
    
    key_info = extract_key_info(cleaned)
    category = categorize_complaint(cleaned)
    sentiment = detect_sentiment(cleaned)
    
    # Create personalized response
    response_text = create_personalized_response(cleaned, key_info, category, sentiment)
    
    return {
        "success": True,
        "response": response_text,
        "sentiment": sentiment,
        "category": category,
        "key_info": key_info
    }
=======
    text = clean_text(complaint.text)
    key_info = extract_key_info(text)
    category = categorize_complaint(text)
    sentiment = detect_sentiment(text)
    if sentiment == "angry":
        start = "We sincerely apologize for your frustrating experience and understand your anger."
    elif sentiment == "frustrated":
        start = "We're sorry to hear about your disappointing experience."
    elif sentiment == "polite":
        start = "Thank you for bringing this to our attention in such a courteous manner."
    else:
        start = "Thank you for your feedback."
    category_reply = {
        "shipping": "We're investigating the shipping delay and will update you within 24 hours.",
        "billing": "We're reviewing your billing concern and will correct any errors immediately.",
        "product_defect": "We'll arrange for a replacement or refund for your defective product.",
        "wrong_item": "We'll send you the correct item and arrange pickup of the incorrect one.",
        "service": "We're addressing this service issue with our team and will follow up with you.",
        "technical": "Our technical team is working to resolve this issue as quickly as possible.",
        "pricing": "We're reviewing your pricing concern and will provide clarification.",
        "general": "We're looking into your concern and will respond with a resolution soon."
    }
    reply = category_reply.get(category, "We're looking into your concern.")
    ref = f" Reference: {key_info['order_numbers'][0]}" if 'order_numbers' in key_info else ""
    return {"success": True, "response": f"{start} {reply}{ref}"}
>>>>>>> a534213c

@app.get("/health")
async def health():
    return {"status": "healthy"}

if __name__ == "__main__":
    import uvicorn
    uvicorn.run("main:app", host="0.0.0.0", port=8000, reload=True)<|MERGE_RESOLUTION|>--- conflicted
+++ resolved
@@ -41,17 +41,14 @@
     text = re.sub(r'[^\w\s\.,!?$-]', '', text)
     return text.strip()
 
-<<<<<<< HEAD
 def simple_sentence_split(text):
     """Simple sentence splitting without NLTK."""
+    # Split on common sentence endings
     sentences = re.split(r'[.!?]+\s+', text)
     return [s.strip() for s in sentences if s.strip()]
 
 def extract_key_info(text):
     """Extract key information like prices, dates, order numbers."""
-=======
-def extract_key_info(text: str) -> dict:
->>>>>>> a534213c
     info = {}
     prices = re.findall(r'\$(\d+(?:\.\d{2})?)', text)
     if prices:
@@ -64,62 +61,32 @@
         info['time_periods'] = time_periods
     return info
 
-<<<<<<< HEAD
 def detect_sentiment(text):
-    """Enhanced rule-based sentiment detection."""
+    """Rule-based sentiment detection."""
     text_lower = text.lower()
     
-    # Enhanced sentiment words
-    anger_words = ['ridiculous', 'terrible', 'awful', 'angry', 'furious', 'outraged', 'unacceptable', 'disgusting', 'fed up', 'sick of', 'horrible', 'worst']
-    frustration_words = ['frustrated', 'disappointed', 'annoyed', 'upset', 'bothered', 'poor', 'slow', 'late', 'broken', 'damaged', 'desperate', 'tired of', 'concerned']
-    polite_words = ['please', 'thank you', 'appreciate', 'understand', 'hope', 'wondering', 'grateful', 'kindly', 'would like']
-    
-    # Count sentiment indicators
-    anger_count = sum(1 for word in anger_words if word in text_lower)
-    frustration_count = sum(1 for word in frustration_words if word in text_lower)
-    polite_count = sum(1 for word in polite_words if word in text_lower)
-    
-    # Determine sentiment based on strongest indicators
-    if anger_count >= 2 or any(word in text_lower for word in ['ridiculous', 'terrible', 'awful', 'furious', 'outraged', 'unacceptable']):
+    # Enhanced rule-based sentiment
+    anger_words = ['ridiculous', 'terrible', 'awful', 'angry', 'furious', 'outraged', 'unacceptable', 'disgusting']
+    frustration_words = ['frustrated', 'disappointed', 'annoyed', 'upset', 'bothered', 'poor', 'slow', 'late', 'broken', 'damaged']
+    polite_words = ['please', 'thank you', 'appreciate', 'understand', 'hope', 'wondering', 'grateful']
+    
+    if any(word in text_lower for word in anger_words):
         return "angry"
-    elif frustration_count >= 2 or anger_count >= 1:
+    elif any(word in text_lower for word in frustration_words):
         return "frustrated"
-    elif polite_count >= 2:
-=======
-def detect_sentiment(text: str) -> str:
-    text_lower = text.lower()
-    anger = ['ridiculous', 'terrible', 'awful', 'angry', 'furious', 'outraged', 'unacceptable', 'disgusting']
-    frustration = ['frustrated', 'disappointed', 'annoyed', 'upset', 'bothered', 'poor', 'slow', 'late', 'broken', 'damaged']
-    polite = ['please', 'thank you', 'appreciate', 'understand', 'hope', 'wondering', 'grateful']
-    if any(word in text_lower for word in anger):
-        return "angry"
-    elif any(word in text_lower for word in frustration):
-        return "frustrated"
-    elif any(word in text_lower for word in polite):
->>>>>>> a534213c
+    elif any(word in text_lower for word in polite_words):
         return "polite"
     return "neutral"
 
-<<<<<<< HEAD
 def categorize_complaint(text):
-    """Improved categorization logic."""
+    """Categorize the complaint type."""
     text_lower = text.lower()
     
-    # Product defect indicators (check first as they're most specific)
-    if any(word in text_lower for word in ['broken', 'defective', 'damaged', 'faulty', 'cracked', 'not working', 'stopped working', 'malfunctioning']):
-        return "product_defect"
-    
-    # Quality issues
-    elif any(word in text_lower for word in ['poor quality', 'cheaply made', 'flimsy', 'cheap quality']):
-=======
-def categorize_complaint(text: str) -> str:
-    text_lower = text.lower()
     if any(word in text_lower for word in ['shipping', 'delivery', 'arrived', 'package', 'delayed']):
         return "shipping"
     elif any(word in text_lower for word in ['charge', 'billing', 'payment', 'refund', 'money']):
         return "billing"
     elif any(word in text_lower for word in ['broken', 'defective', 'quality', 'damaged', 'stopped working']):
->>>>>>> a534213c
         return "product_defect"
     
     # Wrong item
@@ -145,658 +112,262 @@
     # Pricing concerns
     elif any(word in text_lower for word in ['price', 'cost', 'pricing', 'expensive', 'overpriced']):
         return "pricing"
-<<<<<<< HEAD
-    
     else:
         return "general"
 
-def detect_urgency(text):
-    """Detect if the complaint indicates urgency."""
+def create_detailed_web_summary(text, key_info, category, sentiment):
+    """Create a detailed, organized web-friendly summary."""
+    
     text_lower = text.lower()
-    urgency_words = ['urgent', 'immediately', 'asap', 'emergency', 'right now', 'critical', 'desperate', 'need help now']
-    return any(word in text_lower for word in urgency_words)
-
-def detect_product_mentions(text):
-    """Extract product mentions from the text."""
-    text_lower = text.lower()
-    products = []
-    
-    # Common product categories
-    product_keywords = {
-        'laptop': ['laptop', 'computer', 'notebook'],
-        'phone': ['phone', 'mobile', 'smartphone', 'iphone', 'android'],
-        'tablet': ['tablet', 'ipad'],
-        'headphones': ['headphones', 'earbuds', 'earphones'],
-        'camera': ['camera', 'camcorder'],
-        'tv': ['tv', 'television', 'monitor'],
-        'gaming': ['gaming', 'console', 'xbox', 'playstation', 'nintendo'],
-        'appliance': ['refrigerator', 'washing machine', 'dishwasher', 'microwave']
-    }
-    
-    for product_type, keywords in product_keywords.items():
-        if any(keyword in text_lower for keyword in keywords):
-            products.append(product_type)
-    
-    return products
-
-def extract_specific_issues(text):
-    """Extract specific issues mentioned in the complaint."""
-    text_lower = text.lower()
-    issues = []
-    
-    # Product issues
-    if any(word in text_lower for word in ['broken', 'cracked', 'damaged']):
-        issues.append("physical_damage")
-    
-    if any(word in text_lower for word in ['not working', 'stopped working', 'defective']):
-        issues.append("functional_defect")
-    
-    if 'wrong item' in text_lower or 'incorrect' in text_lower:
-        issues.append("wrong_item")
-    
-    # Service issues
-    if any(word in text_lower for word in ['no response', 'not responding', 'no one responds']):
-        issues.append("unresponsive_service")
-    
-    if any(word in text_lower for word in ['rude', 'unhelpful', 'poor service']):
-        issues.append("poor_service")
-    
-    # Shipping issues
-    if any(word in text_lower for word in ['late', 'delayed', 'slow delivery']):
-        issues.append("delayed_delivery")
-    
-    if 'tracking' in text_lower and any(word in text_lower for word in ['not updated', 'no update']):
-        issues.append("tracking_not_updated")
-    
-    # Resolution requests
-    if 'refund' in text_lower:
-        issues.append("requesting_refund")
-    
-    if 'replacement' in text_lower:
-        issues.append("requesting_replacement")
-    
-    return issues
-
-def create_natural_summary(text, key_info, category, sentiment):
-    """Create a natural, paragraph-style summary like a human support agent would write."""
-    
-    # Extract specific details
-    products = detect_product_mentions(text)
-    issues = extract_specific_issues(text)
-    urgency = detect_urgency(text)
-    text_lower = text.lower()
-    
-    # Build summary components
-    summary_parts = []
-    
-    # Start with the main action/event
-    if products:
-        product_name = products[0]
-        if 'order_numbers' in key_info:
-            summary_parts.append(f"A customer placed a {product_name} order ({key_info['order_numbers'][0]})")
+    
+    # Extract specific details from text
+    product_mentioned = "item"
+    if "laptop" in text_lower:
+        product_mentioned = "laptop"
+    elif "phone" in text_lower:
+        product_mentioned = "phone"
+    elif "tablet" in text_lower:
+        product_mentioned = "tablet"
+    elif "computer" in text_lower:
+        product_mentioned = "computer"
+    elif "product" in text_lower:
+        product_mentioned = "product"
+    
+    # Build main issue description
+    if category == "product_defect":
+        if "damaged" in text_lower:
+            main_issue = f"The customer reports that their **{product_mentioned}** arrived in a **damaged condition**."
+        elif "defective" in text_lower:
+            main_issue = f"The customer reports that their **{product_mentioned}** is **defective** and not functioning properly."
+        elif "broken" in text_lower:
+            main_issue = f"The customer reports that their **{product_mentioned}** is **broken** and unusable."
         else:
-            summary_parts.append(f"A customer ordered a {product_name}")
+            main_issue = f"The customer reports quality issues with their **{product_mentioned}**."
+    elif category == "shipping":
+        main_issue = f"The customer reports that their **{product_mentioned}** order has not arrived as expected."
+    elif category == "billing":
+        main_issue = f"The customer has raised concerns about **billing or payment issues** related to their purchase."
+    elif category == "wrong_item":
+        main_issue = f"The customer reports receiving the **wrong item** instead of their ordered **{product_mentioned}**."
+    elif category == "service":
+        main_issue = f"The customer reports a **poor customer service experience** regarding their **{product_mentioned}**."
     else:
-        if 'order_numbers' in key_info:
-            summary_parts.append(f"A customer placed an order ({key_info['order_numbers'][0]})")
-        else:
-            summary_parts.append("A customer placed an order")
-    
-    # Add financial details if available
-=======
-    return "general"
-
-def create_detailed_web_summary(text: str, key_info: dict, category: str, sentiment: str) -> str:
-    summary_parts = []
-    category_overviews = {
-        "shipping": "Customer is experiencing shipping and delivery problems",
-        "billing": "Customer has concerns about billing or payment issues",
-        "product_defect": "Customer received a defective or damaged product",
-        "wrong_item": "Customer received the wrong item in their order",
-        "service": "Customer had a poor experience with customer service",
-        "technical": "Customer is facing technical issues with the website or app",
-        "pricing": "Customer has questions or concerns about pricing",
-        "general": "Customer has submitted a general complaint"
-    }
-    sentiment_context = {
-        "angry": "The customer is very upset and frustrated",
-        "frustrated": "The customer is disappointed and frustrated",
-        "polite": "The customer is being polite and understanding",
-        "neutral": "The customer is presenting their concerns calmly"
-    }
-    summary_parts.append(f"{category_overviews.get(category, 'Customer complaint received')}. {sentiment_context.get(sentiment, 'Customer feedback received')}.")
-
+        main_issue = f"The customer has reported concerns with their **{product_mentioned}**."
+    
+    # Add time and order details if available
     details = []
->>>>>>> a534213c
-    if 'prices' in key_info:
+    if 'time_periods' in key_info and key_info['time_periods']:
+        time_detail = key_info['time_periods'][0]
+        details.append(f"approximately **{time_detail[0]} {time_detail[1]} ago**")
+    
+    if 'order_numbers' in key_info and key_info['order_numbers']:
+        details.append(f"The order reference number is **{key_info['order_numbers'][0]}**")
+    
+    if 'prices' in key_info and key_info['prices']:
         if len(key_info['prices']) == 1:
-            summary_parts.append(f" valued at ${key_info['prices'][0]:.0f}")
+            details.append(f"the purchase amount is **${key_info['prices'][0]:.2f}**")
         else:
             total = sum(key_info['prices'])
-<<<<<<< HEAD
-            summary_parts.append(f" totaling ${total:.0f}")
-    
-    # Add timing information
-    time_context = []
-    if 'time_periods' in key_info:
-        for time_detail in key_info['time_periods']:
-            time_value = time_detail[0]
-            time_unit = time_detail[1]
-            
-            # Context-sensitive timing
-            if any(word in text_lower for word in ['ago', 'ordered', 'placed']):
-                time_context.append(f" {time_value} {time_unit} ago")
-            elif any(word in text_lower for word in ['supposed to', 'expected', 'within']):
-                time_context.append(f" with an expected {time_value}-{time_unit} delivery window")
-            elif any(word in text_lower for word in ['tracking', 'updated', 'status']):
-                time_context.append(f" with tracking information stagnant for the past {time_value} {time_unit}")
-            else:
-                time_context.append(f" {time_value} {time_unit}")
-    
-    if time_context:
-        summary_parts.append(time_context[0])
-    
-    # Describe the main problem
-    problem_description = []
-    
-    if category == "shipping":
-        if "delayed_delivery" in issues:
-            problem_description.append(" but the product remains undelivered")
-        elif "tracking_not_updated" in issues:
-            problem_description.append(" but tracking information has not been updated")
+            details.append(f"the total purchase amount is **${total:.2f}**")
+    
+    # Add details to main issue
+    if details:
+        main_issue += f" {' and '.join(details)}."
+    
+    # Customer sentiment and additional concerns
+    sentiment_descriptions = {
+        "angry": "The customer expresses **strong anger and frustration** with emphatic language, indicating high dissatisfaction",
+        "frustrated": "The customer shows **disappointment and frustration** regarding the situation",
+        "polite": "The customer maintains a **courteous and respectful tone** while expressing their concerns",
+        "neutral": "The customer presents their concerns in a **calm and factual manner**"
+    }
+    
+    sentiment_text = sentiment_descriptions.get(sentiment, "The customer has expressed their concerns")
+    
+    # Check for additional service issues
+    service_issues = []
+    if "unhelpful" in text_lower:
+        service_issues.append("unhelpful support staff")
+    if "rude" in text_lower:
+        service_issues.append("rude customer service")
+    if "poor service" in text_lower:
+        service_issues.append("poor service quality")
+    
+    additional_paragraph = sentiment_text
+    if service_issues:
+        additional_paragraph += f", and also mentions issues with **{' and '.join(service_issues)}**"
+    additional_paragraph += "."
+    
+    # Resolution requests and urgency
+    resolution_requests = []
+    if "refund" in text_lower:
+        resolution_requests.append("**full refund**")
+    if "replacement" in text_lower or "replace" in text_lower:
+        resolution_requests.append("**replacement item**")
+    if "fix" in text_lower or "repair" in text_lower:
+        resolution_requests.append("**repair or fix**")
+    if "investigate" in text_lower:
+        resolution_requests.append("**investigation into the issue**")
+    if "update" in text_lower:
+        resolution_requests.append("**status update**")
+    
+    # Determine urgency
+    urgency = "Standard"
+    if "urgent" in text_lower or "immediately" in text_lower or "asap" in text_lower:
+        urgency = "High — immediate attention required"
+    elif "soon" in text_lower or "quickly" in text_lower:
+        urgency = "Medium — prompt response expected"
+    else:
+        urgency = "Standard — normal processing timeframe"
+    
+    resolution_paragraph = ""
+    if resolution_requests:
+        resolution_paragraph += f"The customer specifically requests {', '.join(resolution_requests)}. "
+    
+    resolution_paragraph += f"The complaint indicates **{urgency.split(' — ')[0].lower()} priority** with expectations for **{urgency.split(' — ')[1] if ' — ' in urgency else 'standard processing'}**."
+    
+    # Key details section
+    key_details = []
+    
+    if 'order_numbers' in key_info and key_info['order_numbers']:
+        key_details.append(f"**Order Number:** {key_info['order_numbers'][0]}")
+    
+    key_details.append(f"**Product:** {product_mentioned.title()}")
+    
+    if 'prices' in key_info and key_info['prices']:
+        if len(key_info['prices']) == 1:
+            key_details.append(f"**Purchase Amount:** ${key_info['prices'][0]:.2f}")
         else:
-            problem_description.append(" but is experiencing shipping issues")
-    
-    elif category == "product_defect":
-        if "physical_damage" in issues:
-            if products and products[0] == "laptop":
-                problem_description.append(" but it arrived with a broken screen")
-            else:
-                problem_description.append(" but it arrived damaged")
-        elif "functional_defect" in issues:
-            problem_description.append(" but the product is not functioning properly")
-        else:
-            problem_description.append(" but received a defective product")
-    
-    elif category == "wrong_item":
-        problem_description.append(" but received an incorrect item")
-    
-    elif category == "billing":
-        problem_description.append(" but is experiencing billing issues")
-    
-    elif category == "service":
-        problem_description.append(" but had poor customer service experience")
-    
-    # Add additional timing details if available
-    if len(time_context) > 1:
-        problem_description.append(f", {time_context[1]}")
-    
-    if problem_description:
-        summary_parts.append("".join(problem_description))
-    
-    # Add customer service attempts
-    service_attempts = []
-    if "unresponsive_service" in issues:
-        service_attempts.append("made multiple unsuccessful attempts to reach customer support without receiving helpful assistance")
-    elif any(word in text_lower for word in ['contacted', 'tried contacting', 'reached out']):
-        if any(word in text_lower for word in ['multiple', 'several', 'many times']):
-            service_attempts.append("has made multiple attempts to contact customer support")
-        else:
-            service_attempts.append("has attempted to contact customer support")
-    
-    if service_attempts:
-        summary_parts.append(f". The customer {service_attempts[0]}")
-    
-    # Add impact and urgency
-    impact_parts = []
-    if urgency or any(word in text_lower for word in ['affecting', 'impacting', 'need']):
-        if 'work' in text_lower:
-            impact_parts.append("the delay is significantly impacting their work productivity")
-        elif 'business' in text_lower:
-            impact_parts.append("the issue is affecting their business operations")
-        else:
-            impact_parts.append("the situation is causing significant inconvenience")
-    
-    if urgency:
-        impact_parts.append("creating an urgent need for resolution")
-    
-    if impact_parts:
-        summary_parts.append(f", and {', '.join(impact_parts)}")
-    
-    # Add resolution request
-    resolution_request = []
-    if "requesting_refund" in issues:
-        resolution_request.append("seeking a refund")
-    elif "requesting_replacement" in issues:
-        resolution_request.append("requesting a replacement")
-    elif 'resolve' in text_lower or 'fix' in text_lower:
-        resolution_request.append("requesting resolution")
-    
-    if resolution_request:
-        summary_parts.append(f". The customer is {resolution_request[0]}")
-    
-    # Add complaint classification
-    classification_parts = []
-    
-    # Category description
-    category_descriptions = {
-        "shipping": "shipping delay complaint",
-        "product_defect": "product defect complaint", 
-        "billing": "billing issue complaint",
-        "wrong_item": "wrong item complaint",
-        "service": "customer service complaint",
-        "technical": "technical issue complaint",
-        "pricing": "pricing concern complaint"
-    }
-    
-    category_desc = category_descriptions.get(category, "complaint")
-    
-    # Sentiment description
-    sentiment_descriptions = {
-        "angry": "an angry customer experiencing",
-        "frustrated": "a frustrated customer experiencing", 
-        "polite": "a polite customer experiencing",
-        "neutral": "a customer experiencing"
-    }
-    
-    sentiment_desc = sentiment_descriptions.get(sentiment, "a customer experiencing")
-    
-    classification_parts.append(f". This {category_desc} reflects {sentiment_desc}")
-    
-    # Add specific service failures
-    service_failures = []
-    if category == "shipping":
-        if "delayed_delivery" in issues:
-            service_failures.append("delivery delays")
-        if "tracking_not_updated" in issues:
-            service_failures.append("tracking system failures")
-    
-    if "unresponsive_service" in issues:
-        service_failures.append("customer service failures")
-    
-    if service_failures:
-        classification_parts.append(f" both {' and '.join(service_failures)}")
-    else:
-        classification_parts.append(" service issues")
-    
-    # Add required actions
-    required_actions = []
-    if category == "shipping":
-        required_actions.append("provide updated tracking information")
-        required_actions.append("expedite the shipment")
-    elif category == "product_defect":
-        if "requesting_refund" in issues:
-            required_actions.append("process the refund request")
-        else:
-            required_actions.append("arrange replacement or refund")
-    elif category == "billing":
-        required_actions.append("review billing details")
-    elif category == "service":
-        required_actions.append("improve customer service response")
-    
-    required_actions.append("restore confidence in the support process")
-    
-    if required_actions:
-        classification_parts.append(f", requiring immediate attention to {', '.join(required_actions[:2])}")
-        if len(required_actions) > 2:
-            classification_parts.append(f", and {required_actions[-1]}")
-    
-    summary_parts.append("".join(classification_parts))
-    
-    # Join everything into a single paragraph - FIXED: Use proper joining
-    full_summary = "".join(summary_parts)
-    
-    # Clean up formatting
-    full_summary = re.sub(r'\s+', ' ', full_summary)
-    full_summary = full_summary.strip()
-    
-    # Ensure proper punctuation
-    if not full_summary.endswith('.'):
-        full_summary += '.'
-    
-    return full_summary
+            total = sum(key_info['prices'])
+            key_details.append(f"**Total Amount:** ${total:.2f}")
+    
+    # Category display mapping
+    category_display = {
+        "shipping": "Shipping Delay",
+        "billing": "Billing Issue", 
+        "product_defect": "Product Defect",
+        "wrong_item": "Wrong Item",
+        "service": "Customer Service",
+        "technical": "Technical Issue",
+        "pricing": "Pricing Concern",
+        "general": "General Inquiry"
+    }
+    
+    key_details.append(f"**Issue Category:** {category_display.get(category, 'General')}")
+    
+    # Sentiment display
+    sentiment_display = {
+        "angry": "Angry, Frustrated",
+        "frustrated": "Disappointed, Frustrated", 
+        "polite": "Courteous, Understanding",
+        "neutral": "Neutral, Calm"
+    }
+    
+    key_details.append(f"**Sentiment:** {sentiment_display.get(sentiment, 'Neutral')}")
+    key_details.append(f"**Urgency:** {urgency.split(' — ')[0]}")
+    
+    # Combine everything
+    summary = f"{main_issue}\n\n{additional_paragraph}\n\n{resolution_paragraph}\n\n"
+    summary += "**Key Details Extracted:**\n"
+    summary += "\n".join([f"* {detail}" for detail in key_details])
+    
+    return summary
 
 async def get_ai_summary(text):
-    """Get AI-generated summary with improved parameters for general responses."""
+    """Get AI-generated summary with improved formatting."""
     
     for model_name, model_id in SUMMARIZATION_MODELS.items():
-=======
-            details.append(f"The issue involves multiple amounts totaling ${total:.2f}")
-    if 'order_numbers' in key_info:
-        details.append(f"Order reference: {key_info['order_numbers'][0]}")
-    if 'time_periods' in key_info:
-        period = key_info['time_periods'][0]
-        details.append(f"Timeline mentioned: {period[0]} {period[1]}")
-    text_lower = text.lower()
-    if 'refund' in text_lower:
-        details.append("Customer is requesting a refund")
-    if 'replacement' in text_lower:
-        details.append("Customer wants a replacement item")
-    if 'cancel' in text_lower:
-        details.append("Customer wants to cancel their order")
-    if 'urgent' in text_lower or 'asap' in text_lower:
-        details.append("Customer indicates this is urgent")
-    if 'disappointed' in text_lower or 'expected' in text_lower:
-        details.append("Customer's expectations were not met")
-    if details:
-        summary_parts.append(f"Key details: {', '.join(details)}.")
-    resolution = []
-    if 'want' in text_lower:
-        if 'money back' in text_lower or 'refund' in text_lower:
-            resolution.append("wants their money back")
-        if 'fix' in text_lower or 'resolve' in text_lower:
-            resolution.append("wants the issue fixed")
-        if 'speak' in text_lower or 'manager' in text_lower:
-            resolution.append("wants to speak with a manager")
-    if resolution:
-        summary_parts.append(f"The customer {' and '.join(resolution)}.")
-    priority = {
-        "angry": "This requires immediate attention due to the customer's frustration level",
-        "frustrated": "This should be handled promptly to prevent further frustration",
-        "polite": "This can be handled through normal channels with good follow-up",
-        "neutral": "This can be processed through standard procedures"
-    }
-    summary_parts.append(priority.get(sentiment, "Standard handling procedures apply."))
-    next_steps = {
-        "shipping": "Check tracking information and contact the shipping carrier",
-        "billing": "Review the customer's account and billing history",
-        "product_defect": "Arrange for return/replacement and check quality control",
-        "wrong_item": "Send correct item and arrange pickup of wrong item",
-        "service": "Have a supervisor review the service interaction",
-        "technical": "Forward to technical support team for investigation",
-        "pricing": "Review pricing and provide clear explanation to customer",
-        "general": "Route to appropriate department for comprehensive review"
-    }
-    summary_parts.append(f"Recommended action: {next_steps.get(category, 'Review and respond appropriately.')}")
-    return " ".join(summary_parts)
-
-async def get_ai_summary(text: str) -> str | None:
-    for _, model_id in SUMMARIZATION_MODELS.items():
->>>>>>> a534213c
         try:
             headers = {"Authorization": f"Bearer {HF_TOKEN}"}
             
-            # Improved prompt for more general summary
-            prompt_text = f"Summarize this customer complaint in a professional, general manner focusing on the main issue and required resolution: {text}"
+            # Improved prompt for better analysis
+            prompt_text = f"Analyze this customer complaint professionally, focusing on the main issue, customer sentiment, and resolution needed: {text}"
             
             payload = {
                 "inputs": prompt_text,
                 "parameters": {
-<<<<<<< HEAD
-                    "min_length": 80,
+                    "min_length": 50,
                     "max_length": 200,
                     "do_sample": True,
                     "length_penalty": 1.0,
-=======
-                    "min_length": 100,
-                    "max_length": 500,
-                    "do_sample": True,
-                    "length_penalty": 0.5,
->>>>>>> a534213c
                     "num_beams": 4,
-                    "temperature": 0.3,  # Lower temperature for more focused output
-                    "repetition_penalty": 1.2,
+                    "temperature": 0.4,
+                    "repetition_penalty": 1.3,
                     "no_repeat_ngram_size": 3
                 }
             }
+            
             url = f"https://api-inference.huggingface.co/models/{model_id}"
             response = requests.post(url, headers=headers, json=payload)
+            
             if response.status_code == 200:
                 output = response.json()
-<<<<<<< HEAD
                 
                 if isinstance(output, list) and len(output) > 0:
                     if 'summary_text' in output[0]:
-                        ai_summary = output[0]['summary_text']
-                        # Clean and generalize the AI summary
-                        ai_summary = clean_ai_summary(ai_summary)
-                        return ai_summary
+                        return clean_text(output[0]['summary_text'])
                 elif isinstance(output, dict):
                     if 'summary_text' in output:
-                        ai_summary = output['summary_text']
-                        # Clean and generalize the AI summary
-                        ai_summary = clean_ai_summary(ai_summary)
-                        return ai_summary
+                        return clean_text(output['summary_text'])
                 
-=======
-                if isinstance(output, list) and output and 'summary_text' in output[0]:
-                    return output[0]['summary_text']
-                if isinstance(output, dict) and 'summary_text' in output:
-                    return output['summary_text']
->>>>>>> a534213c
         except Exception as e:
             print(f"Error with {model_id}: {e}")
+    
     return None
-
-<<<<<<< HEAD
-def clean_ai_summary(summary):
-    """Clean and generalize AI-generated summary."""
-    if not summary:
-        return None
-    
-    # Remove specific personal information
-    summary = re.sub(r'\b[A-Za-z0-9._%+-]+@[A-Za-z0-9.-]+\.[A-Z|a-z]{2,}\b', '[email removed]', summary)
-    summary = re.sub(r'\b\d{3}-\d{3}-\d{4}\b', '[phone number removed]', summary)
-    summary = re.sub(r'\b[A-Z]{2}\d{8,}\b', '[order number]', summary)
-    
-    # Remove overly specific details but keep general structure
-    summary = re.sub(r'\b(please help me|help me out|email me)\b', 'seeking assistance', summary, flags=re.IGNORECASE)
-    
-    # Clean up grammar and make more professional
-    summary = summary.replace('I am', 'The customer is')
-    summary = summary.replace('I have', 'The customer has')
-    summary = summary.replace('I ordered', 'The customer ordered')
-    summary = summary.replace('my money', 'their money')
-    summary = summary.replace('my order', 'their order')
-    
-    # Fix common grammar issues
-    summary = re.sub(r'\s+', ' ', summary)
-    summary = summary.strip()
-    
-    # Ensure it ends with proper punctuation
-    if summary and not summary.endswith('.'):
-        summary += '.'
-    
-    return summary
-
-def create_personalized_response(text, key_info, category, sentiment):
-    """Create a personalized response that matches the specific complaint details."""
-    
-    # Extract specific details from the complaint
-    text_lower = text.lower()
-    products = detect_product_mentions(text)
-    issues = extract_specific_issues(text)
-    urgency = detect_urgency(text)
-    
-    # Start with appropriate greeting based on sentiment
-    if sentiment == "angry":
-        greeting = "We sincerely apologize for your frustrating experience and completely understand your concern."
-    elif sentiment == "frustrated":
-        greeting = "We're truly sorry to hear about this disappointing experience."
-    elif sentiment == "polite":
-        greeting = "Thank you for bringing this to our attention in such a courteous manner."
-    else:
-        greeting = "Thank you for reaching out to us regarding your concern."
-    
-    # Build response parts
-    response_parts = [greeting]
-    
-    # Address specific issues mentioned
-    if "physical_damage" in issues:
-        response_parts.append("We understand how disappointing it is to receive a damaged product.")
-    
-    if "functional_defect" in issues:
-        response_parts.append("We take product functionality seriously and will address this defect immediately.")
-    
-    if "unresponsive_service" in issues:
-        response_parts.append("We apologize that our customer service team hasn't been responsive to your previous attempts to contact us.")
-    
-    # Address time-specific concerns
-    if 'time_periods' in key_info:
-        time_detail = key_info['time_periods'][0]
-        time_value = time_detail[0]
-        time_unit = time_detail[1]
-        
-        response_parts.append(f"We understand that {time_value} {time_unit} is far too long to wait for a resolution.")
-    
-    # Address product-specific concerns
-    if products:
-        product_name = products[0]
-        if category == "product_defect":
-            response_parts.append(f"We're committed to ensuring your {product_name} meets our quality standards.")
-        elif category == "shipping":
-            response_parts.append(f"We know how important it is to receive your {product_name} promptly.")
-    
-    # Provide specific action based on category and details
-    action_responses = {
-        "product_defect": {
-            "default": "We'll arrange for a full refund or replacement immediately, whichever you prefer.",
-            "physical_damage": "We'll send you a replacement product right away and provide a prepaid return label for the damaged item.",
-            "functional_defect": "We'll process a full refund or send a replacement unit immediately, and we'll investigate this quality issue."
-        },
-        "shipping": {
-            "default": "We're immediately investigating your shipment status and will contact our shipping partner to get updated tracking information.",
-            "delayed_delivery": "We're escalating this delivery issue to our logistics team to expedite your shipment."
-        },
-        "billing": {
-            "default": "We're reviewing your account and billing details to resolve this matter promptly.",
-        },
-        "wrong_item": {
-            "default": "We'll send you the correct item right away and arrange for pickup of the incorrect product at no cost to you.",
-        },
-        "service": {
-            "default": "We're addressing this service issue with our team leadership and will ensure you receive the support you deserve.",
-            "unresponsive_service": "We're escalating your case to our management team to ensure you receive immediate attention and resolution."
-        },
-        "technical": {
-            "default": "Our technical team is prioritizing this issue and working to resolve it as quickly as possible.",
-        },
-        "general": {
-            "default": "We're looking into your concern comprehensively and will provide a complete resolution."
-        }
-    }
-    
-    # Get specific action response
-    category_actions = action_responses.get(category, {"default": "We're looking into your concern and will resolve it promptly."})
-    
-    # Choose most specific action available
-    action_response = category_actions.get("default")
-    for issue in issues:
-        if issue in category_actions:
-            action_response = category_actions[issue]
-            break
-    
-    response_parts.append(action_response)
-    
-    # Add timeline commitment
-    if urgency or sentiment == "angry":
-        response_parts.append("Given the urgency of this matter, we'll provide you with an update within 4 hours.")
-    elif category in ["product_defect", "wrong_item"]:
-        response_parts.append("We'll process your replacement/refund within 24 hours and keep you updated throughout.")
-    elif category == "shipping":
-        response_parts.append("We'll update you with tracking information and expected delivery within 24 hours.")
-    else:
-        response_parts.append("We'll follow up with you within 24-48 hours with a complete resolution.")
-    
-    # Add order reference if available
-    if 'order_numbers' in key_info:
-        response_parts.append(f"We've noted your reference number {key_info['order_numbers'][0]} for priority handling.")
-    
-    # Add closing based on sentiment
-    if sentiment == "angry":
-        closing = "We truly value your business and are committed to making this right. Please don't hesitate to contact us if you need any immediate assistance."
-    elif sentiment == "polite":
-        closing = "We appreciate your patience and understanding. Thank you for giving us the opportunity to resolve this for you."
-    else:
-        closing = "We appreciate your business and look forward to resolving this matter to your complete satisfaction."
-    
-    response_parts.append(closing)
-    
-    # Join all parts
-    full_response = " ".join(response_parts)
-    
-    return full_response
-=======
-# --------------------------------------
-# ✅ Endpoints
->>>>>>> a534213c
 
 @app.post("/summarize")
 async def summarize(complaint: ComplaintRequest):
     original_text = clean_text(complaint.text)
+    
     if len(original_text.split()) < 3:
         return {"success": False, "error": "Text too short to summarize"}
+    
+    # Extract information
     key_info = extract_key_info(original_text)
     category = categorize_complaint(original_text)
     sentiment = detect_sentiment(original_text)
-<<<<<<< HEAD
-    
-    # Create natural paragraph-style summary
-    summary = create_natural_summary(original_text, key_info, category, sentiment)
-    
-    # Try to get AI summary as additional analysis
+    
+    # Create organized summary
+    summary = create_detailed_web_summary(original_text, key_info, category, sentiment)
+    
+    # Get AI analysis as supplementary information
     ai_summary = await get_ai_summary(original_text)
     
-    # Clean and format final summary
-    summary = clean_text(summary)
-    summary_word_count = len(summary.split())
-
     response_data = {
-=======
-    summary = create_detailed_web_summary(original_text, key_info, category, sentiment)
-    ai_summary = await get_ai_summary(original_text)
-    if ai_summary:
-        summary += f"\n\nAI-GENERATED SUPPLEMENTARY ANALYSIS:\n{ai_summary}"
-    return {
->>>>>>> a534213c
         "success": True,
         "original_text": original_text,
         "summary": summary,
         "sentiment": sentiment,
         "category": category,
-        "key_info": key_info
-    }
-    
-    # Add AI summary if available
+        "key_info": key_info,
+        "summary_word_count": len(summary.split())
+    }
+    
+    # Add AI analysis if available
     if ai_summary:
-        response_data["ai_analysis"] = ai_summary
+        response_data["ai_analysis"] = f"**AI-Generated Supplementary Analysis:**\n{ai_summary}"
     
     return response_data
 
 @app.post("/respond")
 async def respond(complaint: ComplaintRequest):
-<<<<<<< HEAD
     cleaned = clean_text(complaint.text)
     
     key_info = extract_key_info(cleaned)
     category = categorize_complaint(cleaned)
     sentiment = detect_sentiment(cleaned)
     
-    # Create personalized response
-    response_text = create_personalized_response(cleaned, key_info, category, sentiment)
-    
-    return {
-        "success": True,
-        "response": response_text,
-        "sentiment": sentiment,
-        "category": category,
-        "key_info": key_info
-    }
-=======
-    text = clean_text(complaint.text)
-    key_info = extract_key_info(text)
-    category = categorize_complaint(text)
-    sentiment = detect_sentiment(text)
     if sentiment == "angry":
-        start = "We sincerely apologize for your frustrating experience and understand your anger."
+        response_start = "We sincerely apologize for your frustrating experience and understand your anger."
     elif sentiment == "frustrated":
-        start = "We're sorry to hear about your disappointing experience."
+        response_start = "We're sorry to hear about your disappointing experience."
     elif sentiment == "polite":
-        start = "Thank you for bringing this to our attention in such a courteous manner."
+        response_start = "Thank you for bringing this to our attention in such a courteous manner."
     else:
-        start = "Thank you for your feedback."
-    category_reply = {
-        "shipping": "We're investigating the shipping delay and will update you within 24 hours.",
+        response_start = "Thank you for your feedback."
+    
+    category_responses = {
+        "shipping": "We're investigating the shipping delay and will provide you with an update within 24 hours.",
         "billing": "We're reviewing your billing concern and will correct any errors immediately.",
         "product_defect": "We'll arrange for a replacement or refund for your defective product.",
         "wrong_item": "We'll send you the correct item and arrange pickup of the incorrect one.",
@@ -805,10 +376,21 @@
         "pricing": "We're reviewing your pricing concern and will provide clarification.",
         "general": "We're looking into your concern and will respond with a resolution soon."
     }
-    reply = category_reply.get(category, "We're looking into your concern.")
-    ref = f" Reference: {key_info['order_numbers'][0]}" if 'order_numbers' in key_info else ""
-    return {"success": True, "response": f"{start} {reply}{ref}"}
->>>>>>> a534213c
+    
+    category_response = category_responses.get(category, "We're looking into your concern.")
+    
+    reference = ""
+    if 'order_numbers' in key_info:
+        reference = f" Reference: {key_info['order_numbers'][0]}"
+    
+    full_response = f"{response_start} {category_response}{reference}"
+    
+    return {
+        "success": True,
+        "response": full_response,
+        "sentiment": sentiment,
+        "category": category
+    }
 
 @app.get("/health")
 async def health():
